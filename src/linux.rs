--- conflicted
+++ resolved
@@ -132,15 +132,9 @@
         }
     }
 
-<<<<<<< HEAD
-    // If everything just fails, we get the default network interface
-    get_mac_addressof_interface(&run_command(
-        "ip route show default | awk '/default/ {print $5}'",
-=======
     // If everything just fails, we get the (first) default network interface
     get_mac_addressof_interface(&run_command(
         "ip route show default | awk '/default/ {print $5; exit}'",
->>>>>>> c78a6f6c
     )?)
 }
 
