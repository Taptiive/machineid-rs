<a href="https://crates.io/crates/machineid-rs"><img src="https://img.shields.io/crates/v/machineid-rs?style=for-the-badge&logo=rust&color=orange" /></a>

## MachineID/HWID for Rust

Get the encrypted HWID/MachineID of a pc running Windows or Linux.

### How to use

First add this to your Cargo.toml file

```toml
[dependencies]
machineid-rs = "1.0.2"
```

Getting the encrypted id is as simple as doing this

```rust
<<<<<<< HEAD
let id_result = machineid_rs::encrypted_id("Your Key").unwrap();
=======
    let id_result = machineid_rs::encrypted_id("Your Key").unwrap();
>>>>>>> a381a554
```<|MERGE_RESOLUTION|>--- conflicted
+++ resolved
@@ -16,9 +16,5 @@
 Getting the encrypted id is as simple as doing this
 
 ```rust
-<<<<<<< HEAD
 let id_result = machineid_rs::encrypted_id("Your Key").unwrap();
-=======
-    let id_result = machineid_rs::encrypted_id("Your Key").unwrap();
->>>>>>> a381a554
 ```